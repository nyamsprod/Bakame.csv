--- conflicted
+++ resolved
@@ -7,17 +7,11 @@
     - php: 7.0
       env: COLLECT_COVERAGE=true VALIDATE_CODING_STYLE=true IGNORE_PLATFORMS=false
     - php: 7.1
-<<<<<<< HEAD
-      env: COLLECT_COVERAGE=true VALIDATE_CODING_STYLE=false IGNORE_PLATFORMS=false
-    - php: 7.2
-      env: COLLECT_COVERAGE=true VALIDATE_CODING_STYLE=false IGNORE_PLATFORMS=true
-=======
-      env: COLLECT_COVERAGE=true VALIDATE_CODING_STYLE=true
+      env: COLLECT_COVERAGE=true VALIDATE_CODING_STYLE=true IGNORE_PLATFORMS=false
     - php: master
-      env: COLLECT_COVERAGE=false VALIDATE_CODING_STYLE=false
+      env: COLLECT_COVERAGE=false VALIDATE_CODING_STYLE=false IGNORE_PLATFORMS=true
   allow_failures:
     - php: master
->>>>>>> 6f82c767
   fast_finish: true
 
 cache:
