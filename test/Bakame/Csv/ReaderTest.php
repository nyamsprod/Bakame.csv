--- conflicted
+++ resolved
@@ -69,28 +69,19 @@
         }
 
         $keys = ['firstname'];
-<<<<<<< HEAD
+
         $res = $this->csv->fetchAssoc($keys);
         $this->assertSame([['firstname' => 'john'], ['firstname' => 'jane']], $res);
 
         $keys = ['firstname', 'lastname', 'email', 'age'];
         $res = $this->csv->fetchAssoc($keys);
-=======
-        $res = $this->reader->fetchAssoc($keys);
-        $this->assertSame([['firstname' => 'foo'], ['firstname' => 'foo']], $res);
 
-        $keys = ['firstname', 'lastname', 'email', 'age'];
-        $res = $this->reader->fetchAssoc($keys);
->>>>>>> 25b264ed
         foreach ($res as $index => $row) {
             $this->assertCount(4, array_values($row));
             $this->assertNull($row['age']);
         }
-<<<<<<< HEAD
+
         $this->csv->fetchAssoc([['firstname', 'lastname', 'email', 'age']]);
-=======
-
->>>>>>> 25b264ed
     }
 
     /**
